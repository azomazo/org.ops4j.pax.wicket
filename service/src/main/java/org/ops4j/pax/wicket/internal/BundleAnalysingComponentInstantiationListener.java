/**
 * Copyright OPS4J
 *
 * Licensed under the Apache License, Version 2.0 (the "License"); you may
 * not use this file except in compliance with the License. You may obtain
 * a copy of the License at
 *
 *     http://www.apache.org/licenses/LICENSE-2.0
 *
 * Unless required by applicable law or agreed to in writing, software
 * distributed under the License is distributed on an "AS IS" BASIS,
 * WITHOUT WARRANTIES OR CONDITIONS OF ANY KIND, either express or implied.
 * See the License for the specific language governing permissions and
 * limitations under the License.
 */
package org.ops4j.pax.wicket.internal;

import java.lang.reflect.Field;
import java.net.URL;
import java.util.Enumeration;
import java.util.Map;

import net.sf.cglib.proxy.Factory;

import org.ops4j.pax.wicket.api.PaxWicketBean;
import org.ops4j.pax.wicket.internal.injection.blueprint.BlueprintBeanProxyTargetLocator;
import org.ops4j.pax.wicket.internal.injection.spring.SpringBeanProxyTargetLocator;
import org.ops4j.pax.wicket.util.proxy.IProxyTargetLocator;
import org.ops4j.pax.wicket.util.proxy.LazyInitProxyFactory;
import org.osgi.framework.BundleContext;
import org.slf4j.Logger;
import org.slf4j.LoggerFactory;

public class BundleAnalysingComponentInstantiationListener extends AbstractPaxWicketInjector {

    private static final Logger LOGGER = LoggerFactory.getLogger(BundleAnalysingComponentInstantiationListener.class);

    private final BundleContext bundleContext;
    private String bundleResources = "";

    private final String applicationName;

    @SuppressWarnings("unchecked")
    public BundleAnalysingComponentInstantiationListener(BundleContext bundleContext, String applicationName) {
        this.bundleContext = bundleContext;
        this.applicationName = applicationName;
        Enumeration<URL> entries = bundleContext.getBundle().findEntries("/", "*.class", true);
        while (entries.hasMoreElements()) {
            String urlRepresentation =
                entries.nextElement().toExternalForm().replace("bundle://.+?/", "").replace('/', '.');
            LOGGER.trace("Found entry {} in bundle {}", urlRepresentation, bundleContext.getBundle().getSymbolicName());
            bundleResources += urlRepresentation;
        }
    }

    public boolean injectionPossible(Class<?> component) {
        String name = component.getCanonicalName();
        LOGGER.debug("Try to find class {} in bundle {}", name, bundleContext.getBundle().getSymbolicName());
        String searchString = name.replaceAll("\\$\\$.*", "");
        if (bundleResources.matches(".*" + searchString + ".*")) {
            LOGGER.trace("Found class {} in bundle {}", name, bundleContext.getBundle().getSymbolicName());
            return true;
        }
        LOGGER.trace("Class {} not available in bundle {}", name, bundleContext.getBundle().getSymbolicName());
        return false;
    }

    public void inject(Object component) {
        ClassLoader currentClassLoader = Thread.currentThread().getContextClassLoader();
        try {
            Class<?> realClass = component.getClass();
            Map<String, String> overwrites = null;
            String injectionSource = null;
            if (Factory.class.isInstance(component)) {
                overwrites = ((OverwriteProxy) ((Factory) component).getCallback(0)).getOverwrites();
                injectionSource = ((OverwriteProxy) ((Factory) component).getCallback(0)).getInjectionSource();
                realClass = realClass.getSuperclass();
            }
            Thread.currentThread().setContextClassLoader(realClass.getClassLoader());

<<<<<<< HEAD
            for (Field field : getFields(realClass)) {
                Object proxy = createProxy(field, realClass, overwrites);
=======
            Field[] fields = realClass.getDeclaredFields();
            for (Field field : fields) {
                if (!field.isAnnotationPresent(PaxWicketBean.class)) {
                    continue;
                }
                Object proxy = createProxy(field, realClass, overwrites, injectionSource);
>>>>>>> 85a6dadd
                setField(component, field, proxy);
            }
        } finally {
            Thread.currentThread().setContextClassLoader(currentClassLoader);
        }
    }

<<<<<<< HEAD
    private Object createProxy(Field field, Class<?> page, Map<String, String> overwrites) {
        return LazyInitProxyFactory.createProxy(getBeanType(field), createProxyTargetLocator(field, page, overwrites));
=======
    private void setField(Object component, Field field, Object proxy) {
        try {
            checkAccessabilityOfField(field);
            field.set(component, proxy);
        } catch (Exception e) {
            throw new RuntimeException("Bumm", e);
        }
    }

    private void checkAccessabilityOfField(Field field) {
        if (!field.isAccessible()) {
            field.setAccessible(true);
        }
    }

    private Object createProxy(Field field, Class<?> page, Map<String, String> overwrites, String injectionSource) {
        return LazyInitProxyFactory.createProxy(getBeanType(field),
            createProxyTargetLocator(field, page, overwrites, injectionSource));
>>>>>>> 85a6dadd
    }

    private IProxyTargetLocator createProxyTargetLocator(Field field, Class<?> page, Map<String, String> overwrites,
            String injectionSource) {
        PaxWicketBean annotation = field.getAnnotation(PaxWicketBean.class);
        if (PaxWicketBean.INJECTION_SOURCE_SPRING.equals(injectionSource)) {
            return resolveSpringBeanTargetLocator(field, page, annotation, overwrites);
        }
        if (PaxWicketBean.INJECTION_SOURCE_BLUEPRINT.equals(injectionSource)) {
            return resolveBlueprintBeanTargetLocator(field, page, annotation, overwrites);
        }
        LOGGER.warn("No injection source found for field [{}] in class [{}]", field.getName(), page.getName());
        return null;
    }

    private IProxyTargetLocator resolveSpringBeanTargetLocator(Field field, Class<?> page,
            PaxWicketBean annotation, Map<String, String> overwrites) {
        return new SpringBeanProxyTargetLocator(bundleContext, annotation, getBeanType(field), page, overwrites);
    }

    private IProxyTargetLocator resolveBlueprintBeanTargetLocator(Field field, Class<?> page, PaxWicketBean annotation,
            Map<String, String> overwrites) {
        return new BlueprintBeanProxyTargetLocator(bundleContext, annotation, getBeanType(field), page, overwrites);
    }

}<|MERGE_RESOLUTION|>--- conflicted
+++ resolved
@@ -18,6 +18,7 @@
 import java.lang.reflect.Field;
 import java.net.URL;
 import java.util.Enumeration;
+import java.util.List;
 import java.util.Map;
 
 import net.sf.cglib.proxy.Factory;
@@ -78,17 +79,12 @@
             }
             Thread.currentThread().setContextClassLoader(realClass.getClassLoader());
 
-<<<<<<< HEAD
-            for (Field field : getFields(realClass)) {
-                Object proxy = createProxy(field, realClass, overwrites);
-=======
-            Field[] fields = realClass.getDeclaredFields();
+            List<Field> fields = getFields(realClass);
             for (Field field : fields) {
                 if (!field.isAnnotationPresent(PaxWicketBean.class)) {
                     continue;
                 }
                 Object proxy = createProxy(field, realClass, overwrites, injectionSource);
->>>>>>> 85a6dadd
                 setField(component, field, proxy);
             }
         } finally {
@@ -96,29 +92,9 @@
         }
     }
 
-<<<<<<< HEAD
-    private Object createProxy(Field field, Class<?> page, Map<String, String> overwrites) {
-        return LazyInitProxyFactory.createProxy(getBeanType(field), createProxyTargetLocator(field, page, overwrites));
-=======
-    private void setField(Object component, Field field, Object proxy) {
-        try {
-            checkAccessabilityOfField(field);
-            field.set(component, proxy);
-        } catch (Exception e) {
-            throw new RuntimeException("Bumm", e);
-        }
-    }
-
-    private void checkAccessabilityOfField(Field field) {
-        if (!field.isAccessible()) {
-            field.setAccessible(true);
-        }
-    }
-
     private Object createProxy(Field field, Class<?> page, Map<String, String> overwrites, String injectionSource) {
         return LazyInitProxyFactory.createProxy(getBeanType(field),
             createProxyTargetLocator(field, page, overwrites, injectionSource));
->>>>>>> 85a6dadd
     }
 
     private IProxyTargetLocator createProxyTargetLocator(Field field, Class<?> page, Map<String, String> overwrites,
