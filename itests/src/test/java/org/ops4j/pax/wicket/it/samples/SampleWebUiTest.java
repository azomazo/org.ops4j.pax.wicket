/**
 * Copyright OPS4J
 *
 * Licensed under the Apache License, Version 2.0 (the "License"); you may
 * not use this file except in compliance with the License. You may obtain
 * a copy of the License at
 *
 *     http://www.apache.org/licenses/LICENSE-2.0
 *
 * Unless required by applicable law or agreed to in writing, software
 * distributed under the License is distributed on an "AS IS" BASIS,
 * WITHOUT WARRANTIES OR CONDITIONS OF ANY KIND, either express or implied.
 * See the License for the specific language governing permissions and
 * limitations under the License.
 */
package org.ops4j.pax.wicket.it.samples;

import static org.junit.Assert.assertTrue;
import static org.ops4j.pax.exam.CoreOptions.mavenBundle;
import static org.ops4j.pax.exam.CoreOptions.provision;
import static org.ops4j.pax.exam.OptionUtils.combine;

import javax.inject.Inject;

<<<<<<< HEAD
import org.apache.wicket.protocol.http.WebApplication;
=======
>>>>>>> 4d1385a2
import org.junit.Test;
import org.junit.runner.RunWith;
import org.ops4j.pax.exam.Configuration;
import org.ops4j.pax.exam.Option;
import org.ops4j.pax.exam.junit.PaxExam;
import org.ops4j.pax.exam.util.Filter;
import org.ops4j.pax.wicket.api.WebApplicationFactory;
import org.ops4j.pax.wicket.it.PaxWicketIntegrationTest;
import org.ops4j.pax.wicket.samples.plain.simple.service.EchoService;
import org.osgi.framework.BundleContext;

import com.gargoylesoftware.htmlunit.WebClient;
import com.gargoylesoftware.htmlunit.html.HtmlPage;

@RunWith(PaxExam.class)
public class SampleWebUiTest extends PaxWicketIntegrationTest {
    
    @Inject
    private BundleContext bundleContext;

    /**
     * WebApplicationFactory of the last application we started. We don't use this member,
     * except for synchronizing the test. Injecting it guarantees that the service is available 
     * before our test runs.
     */
    @Inject @Filter("(pax.wicket.applicationname=edge.inheritinjection)")
    private WebApplicationFactory<WebApplication> factory;

    @Configuration
    public final Option[] configureAdditionalProvision() {
        return combine( //
            configureProvisions(), //
            provision(mavenBundle().groupId("org.apache.servicemix.bundles")
                .artifactId("org.apache.servicemix.bundles.aopalliance").versionAsInProject()),
            provision(mavenBundle().groupId("org.springframework").artifactId("spring-aop").versionAsInProject()),
            provision(mavenBundle().groupId("org.springframework").artifactId("spring-beans").versionAsInProject()),
            provision(mavenBundle().groupId("org.springframework").artifactId("spring-core").versionAsInProject()),
            provision(mavenBundle().groupId("org.springframework").artifactId("spring-context").versionAsInProject()),
            provision(mavenBundle().groupId("org.springframework").artifactId("spring-expression").versionAsInProject()),
            provision(mavenBundle().groupId("org.springframework").artifactId("spring-asm").versionAsInProject()),
            provision(mavenBundle().groupId("org.springframework.osgi").artifactId("spring-osgi-core")
                .versionAsInProject()),
            provision(mavenBundle().groupId("org.springframework.osgi").artifactId("spring-osgi-io")
                .versionAsInProject()),
            provision(mavenBundle().groupId("org.springframework.osgi").artifactId("spring-osgi-extender")
                .versionAsInProject()),
            provision(mavenBundle().groupId("org.springframework.osgi").artifactId("spring-osgi-annotation")
                .versionAsInProject()),
            provision(mavenBundle().groupId("org.apache.wicket").artifactId("wicket-util").versionAsInProject()),
            provision(mavenBundle().groupId("org.apache.wicket").artifactId("wicket-request").versionAsInProject()),
            provision(mavenBundle().groupId("org.apache.wicket").artifactId("wicket-core").versionAsInProject()),
            provision(mavenBundle().groupId("org.apache.wicket").artifactId("wicket-auth-roles").versionAsInProject()),
            provision(mavenBundle().groupId("org.apache.wicket").artifactId("wicket-extensions").versionAsInProject()),
            provision(mavenBundle().groupId("org.ops4j.pax.wicket").artifactId("org.ops4j.pax.wicket.service")
                .versionAsInProject()),
            provision(mavenBundle().groupId("org.apache.aries").artifactId("org.apache.aries.util")
                .versionAsInProject()),
            provision(mavenBundle().groupId("org.apache.aries.proxy").artifactId("org.apache.aries.proxy")
                .versionAsInProject()),
            provision(mavenBundle().groupId("org.apache.aries.blueprint").artifactId("org.apache.aries.blueprint")
                .versionAsInProject()),
            provision(mavenBundle().groupId("org.ops4j.pax.wicket.samples")
                .artifactId("org.ops4j.pax.wicket.samples.navigation").versionAsInProject()),
            provision(mavenBundle().groupId("org.ops4j.pax.wicket.samples.plain")
                .artifactId("org.ops4j.pax.wicket.samples.plain.simple").versionAsInProject()),
            provision(mavenBundle().groupId("org.ops4j.pax.wicket.samples.plain")
                .artifactId("org.ops4j.pax.wicket.samples.plain.pagefactory").versionAsInProject()),
            provision(mavenBundle().groupId("org.ops4j.pax.wicket.samples.plain")
                .artifactId("org.ops4j.pax.wicket.samples.plain.inject").versionAsInProject()),
            provision(mavenBundle().groupId("org.ops4j.pax.wicket.samples.blueprint")
                .artifactId("org.ops4j.pax.wicket.samples.blueprint.simple").versionAsInProject()),
            provision(mavenBundle().groupId("org.ops4j.pax.wicket.samples.blueprint")
                .artifactId("org.ops4j.pax.wicket.samples.blueprint.mount").versionAsInProject()),
            provision(mavenBundle().groupId("org.ops4j.pax.wicket.samples.blueprint")
                .artifactId("org.ops4j.pax.wicket.samples.blueprint.filter").versionAsInProject()),
            provision(mavenBundle().groupId("org.ops4j.pax.wicket.samples.blueprint")
               .artifactId("org.ops4j.pax.wicket.samples.blueprint.applicationfactory").versionAsInProject()),
            provision(mavenBundle().groupId("org.ops4j.pax.wicket.samples.blueprint.injection")
                .artifactId("org.ops4j.pax.wicket.samples.blueprint.injection.simple").versionAsInProject()),
            provision(mavenBundle().groupId("org.ops4j.pax.wicket.samples.springdm")
                .artifactId("org.ops4j.pax.wicket.samples.springdm.simple").versionAsInProject()),
            provision(mavenBundle().groupId("org.ops4j.pax.wicket.samples.springdm.injection")
                .artifactId("org.ops4j.pax.wicket.samples.springdm.injection.simple").versionAsInProject()),
            provision(mavenBundle().groupId("org.ops4j.pax.wicket.samples.mixed")
                .artifactId("org.ops4j.pax.wicket.samples.mixed.api").versionAsInProject()),
            provision(mavenBundle().groupId("org.ops4j.pax.wicket.samples.mixed")
                .artifactId("org.ops4j.pax.wicket.samples.mixed.main").versionAsInProject()),
            provision(mavenBundle().groupId("org.ops4j.pax.wicket.samples.mixed")
                .artifactId("org.ops4j.pax.wicket.samples.mixed.page").versionAsInProject()),
            provision(mavenBundle().groupId("org.ops4j.pax.wicket.samples.mixed")
                .artifactId("org.ops4j.pax.wicket.samples.mixed.component").versionAsInProject()),
            provision(mavenBundle().groupId("org.ops4j.pax.wicket.samples.edge.inheritinjection")
                .artifactId("org.ops4j.pax.wicket.samples.edge.inheritinjection.parent").versionAsInProject()),
            provision(mavenBundle().groupId("org.ops4j.pax.wicket.samples.edge.inheritinjection")
                .artifactId("org.ops4j.pax.wicket.samples.edge.inheritinjection.inherit").versionAsInProject()),
            provision(mavenBundle().groupId("org.openengsb.wrapped").artifactId("net.sourceforge.htmlunit-all")
                .versionAsInProject()));
    }

    @Test
    public void testIfAllExamplesWhereLoaded_shouldBeAbleToAccessThemAll() throws Exception {
<<<<<<< HEAD
=======
        // FIXME long timeout for Hudson. Use @Inject and @Filter with timeout instead.
        Thread.sleep(120000);
        //Register a service here for later injection
        bundleContext.registerService(EchoService.class, new EchoServiceImplementation(), null);
>>>>>>> 4d1385a2
        // testNavigationApplication_shouldRender
        WebClient webclient = new WebClient();
        HtmlPage page = webclient.getPage("http://localhost:" + WEBUI_PORT + "/navigation/");
        assertTrue(page.asText().contains("Homepage linking all OPS4J samples"));
        webclient.closeAllWindows();
        // testSamplePlainSimple_shouldRenderPage
        webclient = new WebClient();
        page = webclient.getPage("http://localhost:" + WEBUI_PORT + "/plain/simple/");
        assertTrue(page.asText().contains("Welcome to the most simple pax-wicket application"));
        webclient.closeAllWindows();
        // testSamplePlainPageFactoryShouldAllowLink
        webclient = new WebClient();
        page = webclient.getPage("http://localhost:" + WEBUI_PORT + "/plain/pagefactory/");
        assertTrue(page.asText().contains("Welcome to the most simple pax-wicket application"));
        webclient.closeAllWindows();
        //Check injected page
        webclient = new WebClient();
        page = webclient.getPage("http://localhost:" + WEBUI_PORT + "/plain/inject/");
        assertTrue("/plain/inject/ failed to start properly", page.asText().contains("Echo: Welcome to the most simple pax-wicket application"));
        webclient.closeAllWindows();
        // testSampleBlueprintSimpleDefault_shouldRenderPage
        webclient = new WebClient();
        page = webclient.getPage("http://localhost:" + WEBUI_PORT + "/blueprint/simple/default");
        assertTrue(page.asText().contains("Welcome to the most simple pax-wicket application based on blueprint"));
        webclient.closeAllWindows();
        // testSampleBlueprintSimplePaxwicket_shouldRenderPage
        webclient = new WebClient();
        page = webclient.getPage("http://localhost:" + WEBUI_PORT + "/blueprint/simple/paxwicket");
        assertTrue(page.asText().contains("Welcome to the most simple pax-wicket application based on blueprint"));
        webclient.closeAllWindows();
        // testSampleBlueprintMountPoint_shouldRenderPage
        webclient = new WebClient();
        page = webclient.getPage("http://localhost:" + WEBUI_PORT + "/blueprint/mount/manuallymounted");
        assertTrue(page.asText().contains("This page is mounted manually."));
        page = webclient.getPage("http://localhost:" + WEBUI_PORT + "/blueprint/mount/automounted");
        assertTrue(page.asText().contains("This page is automatically mounted."));
        page = webclient.getPage("http://localhost:" + WEBUI_PORT + "/blueprint/mount/initiallymounted");
        assertTrue(page.asText().contains("This page is mounted initially."));
        page = webclient.getPage("http://localhost:" + WEBUI_PORT + "/blueprint/mount");
        assertTrue(page.asText().contains("Mountpoint blueprint based sample."));
        webclient.closeAllWindows();
        // testSampleBlueprintMountPoint_shouldRenderPage
        webclient = new WebClient();
        page = webclient.getPage("http://localhost:" + WEBUI_PORT + "/blueprint/applicationfactory/first");
        assertTrue(page.asText().contains("This is the 'The first' application home page."));
        page = webclient.getPage("http://localhost:" + WEBUI_PORT + "/blueprint/applicationfactory/second");
        assertTrue(page.asText().contains("This is the 'The second' application home page."));
        webclient.closeAllWindows();
        // testSampleSpringdmSimpleDefault_shouldRenderPage
        webclient = new WebClient();
        page = webclient.getPage("http://localhost:" + WEBUI_PORT + "/springdm/simple/default");
        assertTrue(page.asText().contains("Welcome to the most simple pax-wicket application based on springdm"));
        webclient.closeAllWindows();
        // testSampleSpringdmInjectionSimple_shouldRenderPage
        webclient = new WebClient();
        page = webclient.getPage("http://localhost:" + WEBUI_PORT + "/springdm/injection/simple");
        assertTrue(page.asText().contains(
            "Welcome to the most simple pax-wicket injection application based on springdm."));
        webclient.closeAllWindows();
        // testSampleSpringdmSimplePaxwicket_shouldRenderPage
        webclient = new WebClient();
        page = webclient.getPage("http://localhost:" + WEBUI_PORT + "/springdm/simple/paxwicket");
        assertTrue(page.asText().contains("Welcome to the most simple pax-wicket application based on springdm"));
        webclient.closeAllWindows();
        // testSampleMixed_shouldRenderPage
        webclient = new WebClient();
        page = webclient.getPage("http://localhost:" + WEBUI_PORT + "/mixed");
        assertTrue(page.asText().contains(
            "Welcome to the mixed component and technology example. Enjoy the full power of pax wicket!."));
        assertTrue(page.asText().contains("This is a link"));
        assertTrue(page.asText().contains("This is a panel from a separate component"));
        webclient.closeAllWindows();
        // testSampleEdgeInheritInjection_shouldRenderPage
        webclient = new WebClient();
        page = webclient.getPage("http://localhost:" + WEBUI_PORT + "/edge/inheritinjection");
        assertTrue(page.asText().contains("Back to parent"));
        assertTrue(page.asText().contains("This is a link"));
        webclient.closeAllWindows();
    }
    
    /**
     * Simple Echo Implementation for itest...
     */
    private final class EchoServiceImplementation implements EchoService {
        private static final long serialVersionUID = 6447679249771482700L;

        public String someEchoMethod(String toEcho) {
            return "Echo: "+toEcho;
        }
    }
}<|MERGE_RESOLUTION|>--- conflicted
+++ resolved
@@ -22,10 +22,7 @@
 
 import javax.inject.Inject;
 
-<<<<<<< HEAD
 import org.apache.wicket.protocol.http.WebApplication;
-=======
->>>>>>> 4d1385a2
 import org.junit.Test;
 import org.junit.runner.RunWith;
 import org.ops4j.pax.exam.Configuration;
@@ -34,17 +31,12 @@
 import org.ops4j.pax.exam.util.Filter;
 import org.ops4j.pax.wicket.api.WebApplicationFactory;
 import org.ops4j.pax.wicket.it.PaxWicketIntegrationTest;
-import org.ops4j.pax.wicket.samples.plain.simple.service.EchoService;
-import org.osgi.framework.BundleContext;
 
 import com.gargoylesoftware.htmlunit.WebClient;
 import com.gargoylesoftware.htmlunit.html.HtmlPage;
 
 @RunWith(PaxExam.class)
 public class SampleWebUiTest extends PaxWicketIntegrationTest {
-    
-    @Inject
-    private BundleContext bundleContext;
 
     /**
      * WebApplicationFactory of the last application we started. We don't use this member,
@@ -127,13 +119,6 @@
 
     @Test
     public void testIfAllExamplesWhereLoaded_shouldBeAbleToAccessThemAll() throws Exception {
-<<<<<<< HEAD
-=======
-        // FIXME long timeout for Hudson. Use @Inject and @Filter with timeout instead.
-        Thread.sleep(120000);
-        //Register a service here for later injection
-        bundleContext.registerService(EchoService.class, new EchoServiceImplementation(), null);
->>>>>>> 4d1385a2
         // testNavigationApplication_shouldRender
         WebClient webclient = new WebClient();
         HtmlPage page = webclient.getPage("http://localhost:" + WEBUI_PORT + "/navigation/");
@@ -212,16 +197,5 @@
         assertTrue(page.asText().contains("Back to parent"));
         assertTrue(page.asText().contains("This is a link"));
         webclient.closeAllWindows();
-    }
-    
-    /**
-     * Simple Echo Implementation for itest...
-     */
-    private final class EchoServiceImplementation implements EchoService {
-        private static final long serialVersionUID = 6447679249771482700L;
-
-        public String someEchoMethod(String toEcho) {
-            return "Echo: "+toEcho;
-        }
-    }
+    }    
 }